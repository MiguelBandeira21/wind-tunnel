--- conflicted
+++ resolved
@@ -130,13 +130,9 @@
             "scaling_factor": scaling_factor
         }
 
-<<<<<<< HEAD
     def _get_commands(self):
-=======
-    def get_commands(self):
         """
         Returns a list of commands to be executed by openfoam.
->>>>>>> 4cda8627
 
         Returns:
             list: A list of commands.
